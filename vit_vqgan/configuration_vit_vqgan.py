--- conflicted
+++ resolved
@@ -74,11 +74,7 @@
         self.hidden_act = hidden_act
         self.use_bias = use_bias
         self.ln_positions = ln_positions
-<<<<<<< HEAD
         self.use_rope = use_rope
         self.use_absolute_pos = use_absolute_pos
         self.gradient_checkpointing = gradient_checkpointing
-=======
-        self.gradient_checkpointing = gradient_checkpointing
-        self.use_scan = use_scan
->>>>>>> b8084498
+        self.use_scan = use_scan