--- conflicted
+++ resolved
@@ -41,7 +41,9 @@
     num_patches = (height // patch_size) ** 2
     patch_height = patch_width = height // patch_size
 
-    patches = image.reshape(batch, patch_height, patch_size, patch_width, patch_size, channels)
+    patches = image.reshape(
+        batch, patch_height, patch_size, patch_width, patch_size, channels
+    )
     # (batch, patch_height, patch_width, patch_size, patch_size, channels)
     patches = patches.transpose(0, 1, 3, 2, 4, 5)
     # (batch, patch_height*patch_width, patch_size * patch_size * channels)
@@ -54,7 +56,9 @@
     patch_height = patch_width = int(num_patches**0.5)
     image_size = patch_height * patch_size
     patches = patches.reshape(batch, patch_height, patch_width, channels)
-    patches = patches.reshape(batch, patch_height, patch_width, patch_size, patch_size, -1)
+    patches = patches.reshape(
+        batch, patch_height, patch_width, patch_size, patch_size, -1
+    )
     patches = patches.transpose(0, 1, 3, 2, 4, 5)
     patches = patches.reshape(batch, image_size, image_size, -1)
     return patches
@@ -112,9 +116,9 @@
             kernel_init=jax.nn.initializers.normal(self.config.initializer_range),
         )
 
-        hidden_states = nn.LayerNorm(epsilon=self.config.layer_norm_eps, dtype=self.dtype, name="layernorm_0")(
-            hidden_states
-        )
+        hidden_states = nn.LayerNorm(
+            epsilon=self.config.layer_norm_eps, dtype=self.dtype, name="layernorm_0"
+        )(hidden_states)
         hidden_states = Dense(features=self.dim1, name="fc1")(hidden_states)
         hidden_states = ACT2FN[self.activation](hidden_states)
 
@@ -135,13 +139,17 @@
             hidden_states = patch_2D_to_1D(hidden_states)
 
         if self.config.ln_positions == "normformer":
-            hidden_states = nn.LayerNorm(epsilon=self.config.layer_norm_eps, dtype=self.dtype, name="layernorm_1")(
-                hidden_states
-            )
-
-        hidden_states = nn.Dropout(rate=self.config.dropout)(hidden_states, deterministic=deterministic)
+            hidden_states = nn.LayerNorm(
+                epsilon=self.config.layer_norm_eps, dtype=self.dtype, name="layernorm_1"
+            )(hidden_states)
+
+        hidden_states = nn.Dropout(rate=self.config.dropout)(
+            hidden_states, deterministic=deterministic
+        )
         hidden_states = Dense(features=self.dim2, name="fc2")(hidden_states)
-        hidden_states = nn.Dropout(rate=self.config.dropout)(hidden_states, deterministic=deterministic)
+        hidden_states = nn.Dropout(rate=self.config.dropout)(
+            hidden_states, deterministic=deterministic
+        )
         return hidden_states
 
 
@@ -161,9 +169,9 @@
             kernel_init=jax.nn.initializers.normal(self.config.initializer_range),
         )
 
-        hidden_states = nn.LayerNorm(epsilon=self.config.layer_norm_eps, dtype=self.dtype, name="layernorm_0")(
-            hidden_states
-        )
+        hidden_states = nn.LayerNorm(
+            epsilon=self.config.layer_norm_eps, dtype=self.dtype, name="layernorm_0"
+        )(hidden_states)
 
         hidden_gelu = Dense(features=self.dim1, name="fc1")(hidden_states)
         hidden_gelu = ACT2FN[self.activation](hidden_gelu)
@@ -189,13 +197,17 @@
             hidden_states = patch_2D_to_1D(hidden_states)
 
         if self.config.ln_positions == "normformer":
-            hidden_states = nn.LayerNorm(epsilon=self.config.layer_norm_eps, dtype=self.dtype, name="layernorm_1")(
-                hidden_states
-            )
-
-        hidden_states = nn.Dropout(rate=self.config.dropout)(hidden_states, deterministic=deterministic)
+            hidden_states = nn.LayerNorm(
+                epsilon=self.config.layer_norm_eps, dtype=self.dtype, name="layernorm_1"
+            )(hidden_states)
+
+        hidden_states = nn.Dropout(rate=self.config.dropout)(
+            hidden_states, deterministic=deterministic
+        )
         hidden_states = Dense(features=self.dim2, name="fc_out")(hidden_states)
-        hidden_states = nn.Dropout(rate=self.config.dropout)(hidden_states, deterministic=deterministic)
+        hidden_states = nn.Dropout(rate=self.config.dropout)(
+            hidden_states, deterministic=deterministic
+        )
         return hidden_states
 
 
@@ -240,7 +252,9 @@
             )
 
     def _split_heads(self, hidden_states):
-        return hidden_states.reshape(hidden_states.shape[:2] + (self.num_heads, self.head_dim))
+        return hidden_states.reshape(
+            hidden_states.shape[:2] + (self.num_heads, self.head_dim)
+        )
 
     def _merge_heads(self, hidden_states):
         return hidden_states.reshape(hidden_states.shape[:2] + (self.embed_dim,))
@@ -288,13 +302,17 @@
     def __call__(self, hidden_states, deterministic: bool = True):
         residual = hidden_states
 
-        hidden_states = nn.LayerNorm(epsilon=self.config.layer_norm_eps, dtype=self.dtype)(hidden_states)
+        hidden_states = nn.LayerNorm(
+            epsilon=self.config.layer_norm_eps, dtype=self.dtype
+        )(hidden_states)
         hidden_states = Attention(self.config, dtype=self.dtype)(
             hidden_states=hidden_states, deterministic=deterministic
         )
 
         if self.config.ln_positions == "normformer":
-            hidden_states = nn.LayerNorm(epsilon=self.config.layer_norm_eps, dtype=self.dtype)(hidden_states)
+            hidden_states = nn.LayerNorm(
+                epsilon=self.config.layer_norm_eps, dtype=self.dtype
+            )(hidden_states)
         hidden_states = residual + hidden_states
 
         FFN = GLU if self.config.use_glu else FeedForwardLayer
@@ -319,11 +337,14 @@
     config: ViTVQConfig
     dtype: jnp.dtype = jnp.float32
 
-<<<<<<< HEAD
     @nn.compact
     def __call__(self, hidden_states, deterministic: bool = True):
         layer = (
-            remat(TransformerBlock, static_argnums=(1,), prevent_cse=not self.config.use_scan)
+            remat(
+                TransformerBlock,
+                static_argnums=(1,),
+                prevent_cse=not self.config.use_scan,
+            )
             if self.config.gradient_checkpointing
             else TransformerBlock
         )
@@ -334,22 +355,14 @@
                 split_rngs={"params": True, "dropout": True},
                 in_axes=(nn.broadcast,),
                 length=self.num_layers,
-            )(self.config, dtype=self.dtype, name="scanned")(hidden_states, deterministic)
+            )(self.config, dtype=self.dtype, name="scanned")(
+                hidden_states, deterministic
+            )
         else:
             for i in range(self.num_layers):
-                hidden_states = layer(self.config, name=str(i), dtype=self.dtype)(hidden_states, deterministic)
-=======
-    def setup(self):
-        layer = (
-            remat(TransformerBlock, static_argnums=(1,)) if self.config.gradient_checkpointing else TransformerBlock
-        )
-
-        self.layers = [layer(self.config, name=str(i), dtype=self.dtype) for i in range(self.num_layers)]
-
-    def __call__(self, hidden_states, deterministic: bool = True):
-        for layer in self.layers:
-            hidden_states = layer(hidden_states, deterministic)
->>>>>>> abef041b
+                hidden_states = layer(self.config, name=str(i), dtype=self.dtype)(
+                    hidden_states, deterministic
+                )
         return hidden_states
 
 
@@ -362,7 +375,9 @@
         if self.config.use_conv_patches:
             hidden_states = ConvPatches(self.config, dtype=self.dtype)(pixel_values)
         else:
-            hidden_states = partial(to_patches, patch_size=self.config.patch_size)(pixel_values)
+            hidden_states = partial(to_patches, patch_size=self.config.patch_size)(
+                pixel_values
+            )
             hidden_states = nn.Dense(
                 self.config.hidden_size,
                 use_bias=self.config.use_bias,
@@ -380,10 +395,12 @@
         )
         hidden_states += position_embeddings
 
-        hidden_states = nn.Dropout(rate=self.config.dropout)(hidden_states, deterministic=deterministic)
-        hidden_states = Transformer(self.config.num_encoder_layers, self.config, dtype=self.dtype)(
+        hidden_states = nn.Dropout(rate=self.config.dropout)(
             hidden_states, deterministic=deterministic
         )
+        hidden_states = Transformer(
+            self.config.num_encoder_layers, self.config, dtype=self.dtype
+        )(hidden_states, deterministic=deterministic)
         return hidden_states
 
 
@@ -401,9 +418,9 @@
             (1, num_patches, self.config.hidden_size),
         )
         hidden_states += position_embeddings
-        hidden_states = Transformer(self.config.num_decoder_layers, self.config, dtype=self.dtype)(
-            hidden_states, deterministic=deterministic
-        )
+        hidden_states = Transformer(
+            self.config.num_decoder_layers, self.config, dtype=self.dtype
+        )(hidden_states, deterministic=deterministic)
         return hidden_states
 
 
@@ -441,7 +458,9 @@
             2. flatten input to (B*H*W,C)
         """
         #  flatten
-        hidden_states_flattened = hidden_states.reshape((-1, self.config.codebook_embed_dim))
+        hidden_states_flattened = hidden_states.reshape(
+            (-1, self.config.codebook_embed_dim)
+        )
 
         # normalize `z` here `hidden_states` and codebook latent variable `e` (here `embedding`)
         hidden_states_flattened = l2_normalize(hidden_states_flattened, axis=1)
@@ -461,8 +480,12 @@
         z_q = self.get_codebook_entry(min_encoding_indices)
 
         hidden_states_normed = l2_normalize(hidden_states, axis=-1)
-        e_latent_loss = jnp.mean(jnp.square(jax.lax.stop_gradient(z_q) - hidden_states_normed))
-        q_latent_loss = jnp.mean(jnp.square(z_q - jax.lax.stop_gradient(hidden_states_normed)))
+        e_latent_loss = jnp.mean(
+            jnp.square(jax.lax.stop_gradient(z_q) - hidden_states_normed)
+        )
+        q_latent_loss = jnp.mean(
+            jnp.square(z_q - jax.lax.stop_gradient(hidden_states_normed))
+        )
 
         # Straight Through Estimator
         z_q = hidden_states + jax.lax.stop_gradient(z_q - hidden_states)
@@ -504,7 +527,9 @@
             kernel_init=jax.nn.initializers.normal(self.config.initializer_range),
         )
 
-        self.encoder_ln = nn.LayerNorm(epsilon=self.config.layer_norm_eps, dtype=self.dtype, use_scale=False)
+        self.encoder_ln = nn.LayerNorm(
+            epsilon=self.config.layer_norm_eps, dtype=self.dtype, use_scale=False
+        )
 
         if self.config.use_conv_patches:
             self.to_image = nn.ConvTranspose(
@@ -548,7 +573,9 @@
         # 5. Reconstruct the image from the patches
         if self.config.use_conv_patches:
             batch, _, channels = hidden_states.shape
-            hidden_states = hidden_states.reshape(batch, self.latent_size, self.latent_size, channels)
+            hidden_states = hidden_states.reshape(
+                batch, self.latent_size, self.latent_size, channels
+            )
             pixel_values = self.to_image(hidden_states)
         else:
             patches = self.to_patches(hidden_states)
@@ -613,7 +640,9 @@
     def num_params(self, params=None):
         if params is None:
             params = self.params
-        num_params = jax.tree_util.tree_map(lambda param: param.size, flatten_dict(unfreeze(params))).values()
+        num_params = jax.tree_util.tree_map(
+            lambda param: param.size, flatten_dict(unfreeze(params))
+        ).values()
         return sum(list(num_params))
 
     def unscan(self, params):
